--- conflicted
+++ resolved
@@ -58,18 +58,8 @@
       (ident, nameKind, val) <- rethrowWithPosition pos $ fromValueDeclaration d'
       return (ident, nameKind, PositionedValue pos com val)
     fromValueDeclaration _ = throwError . errorMessage $ OrphanTypeDeclaration name
-<<<<<<< HEAD
-  desugarTypeDeclarations _ [TypeDeclaration name _] = throwError . errorMessage $ OrphanTypeDeclaration name
-  desugarTypeDeclarations reqd (ValueDeclaration name nameKind bs val : rest) = do
-    -- At the top level, match a type signature or emit a warning.
-    when reqd $ case val of
-                  Right TypedValue{} -> return ()
-                  Left _ -> internalError "desugarTypeDeclarations: cases were not desugared"
-                  _ -> tell (addHint (ErrorInValueDeclaration name) $ errorMessage $ MissingTypeDeclaration name)
-=======
   desugarTypeDeclarations [TypeDeclaration name _] = throwError . errorMessage $ OrphanTypeDeclaration name
   desugarTypeDeclarations (ValueDeclaration name nameKind bs val : rest) = do
->>>>>>> 0e6bfaed
     let (_, f, _) = everywhereOnValuesTopDownM return go return
         f' (Left gs) = Left <$> mapM (pairM return f) gs
         f' (Right v) = Right <$> f v
