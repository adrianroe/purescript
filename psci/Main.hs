-----------------------------------------------------------------------------
--
-- Module      :  Main
-- Copyright   :  (c) Phil Freeman 2013
-- License     :  MIT
--
-- Maintainer  :  Phil Freeman <paf31@cantab.net>
-- Stability   :  experimental
-- Portability :
--
-- |
-- PureScript Compiler Interactive.
--
-----------------------------------------------------------------------------

{-# LANGUAGE DoAndIfThenElse, FlexibleContexts #-}

module Main where

import Commands

import Control.Applicative
import Control.Monad
import Control.Monad.Trans.Class
import Control.Monad.Trans.Maybe (MaybeT(..), runMaybeT)
import Control.Monad.Trans.State

import Data.List (intercalate, isPrefixOf, nub, sortBy)
import Data.Maybe (mapMaybe)
import Data.Traversable (traverse)

import Parser

import System.Console.Haskeline
import System.Directory (doesFileExist, findExecutable, getHomeDirectory)
import System.Exit
import System.Environment.XDG.BaseDir
import System.FilePath ((</>), isPathSeparator)
import System.Process

import Text.Parsec (choice)

import qualified Data.Map as M
import qualified Language.PureScript as P
import qualified Paths_purescript as Paths
import qualified System.IO.UTF8 as U (readFile)

-- |
-- The PSCI state.
-- Holds a list of imported modules, loaded files, and partial let bindings.
-- The let bindings are partial,
-- because it makes more sense to apply the binding to the final evaluated expression.
--
data PSCI = PSCI [P.ModuleName] [P.Module] [P.Value -> P.Value]

-- State helpers

-- |
-- Synonym to be more descriptive.
-- This is just @lift@
--
inputTToState :: InputT IO a -> StateT PSCI (InputT IO) a
inputTToState = lift

-- |
-- Synonym to be more descriptive.
-- This is just @lift . lift@
--
ioToState :: IO a -> StateT PSCI (InputT IO) a
ioToState = lift . lift

-- |
-- Updates the state to have more imported modules.
--
<<<<<<< HEAD
updateImports :: P.ProperName -> PSCI -> PSCI
updateImports name (PSCI i m b) = PSCI (i ++ [name]) m b
=======
updateImports :: String -> PSCI -> PSCI
updateImports name (PSCI i m b) = PSCI (P.moduleNameFromString name : i) m b
>>>>>>> e1931d65

-- |
-- Updates the state to have more loaded files.
--
updateModules :: [P.Module] -> PSCI -> PSCI
updateModules modules (PSCI i m b) = PSCI i (m ++ modules) b

-- |
-- Updates the state to have more let bindings.
--
updateLets :: (P.Value -> P.Value) -> PSCI -> PSCI
updateLets name (PSCI i m b) = PSCI i m (b ++ [name])

-- File helpers
-- |
-- Load the necessary modules.
--
defaultImports :: [P.ModuleName]
defaultImports = [P.ModuleName [P.ProperName "Prelude"]]

-- |
-- Locates the node executable.
-- Checks for either @nodejs@ or @node@.
--
findNodeProcess :: IO (Maybe String)
findNodeProcess = runMaybeT . msum $ map (MaybeT . findExecutable) names
  where names = ["nodejs", "node"]

-- |
-- Grabs the filename where the history is stored.
--
getHistoryFilename :: IO FilePath
getHistoryFilename = getUserConfigFile "purescript" "psci_history"

-- |
-- Grabs the filename where prelude is.
--
getPreludeFilename :: IO FilePath
getPreludeFilename = Paths.getDataFileName "prelude/prelude.purs"

-- |
-- Loads a file for use with imports.
--
loadModule :: FilePath -> IO (Either String [P.Module])
loadModule = fmap (either (Left . show) Right . parseModules) . U.readFile

-- |
-- Expands tilde in path.
--
expandTilde :: FilePath -> IO FilePath
expandTilde ('~':p:rest) | isPathSeparator p = (</> rest) <$> getHomeDirectory
expandTilde p = return p
-- Messages

-- |
-- The help message.
--
helpMessage :: String
helpMessage = "The following commands are available:\n\n    " ++
  intercalate "\n    " (map (intercalate "    ") help)

-- |
-- The welcome prologue.
--
prologueMessage :: String
prologueMessage = intercalate "\n"
  [ " ____                 ____            _       _   "
  , "|  _ \\ _   _ _ __ ___/ ___|  ___ _ __(_)_ __ | |_ "
  , "| |_) | | | | '__/ _ \\___ \\ / __| '__| | '_ \\| __|"
  , "|  __/| |_| | | |  __/___) | (__| |  | | |_) | |_ "
  , "|_|    \\__,_|_|  \\___|____/ \\___|_|  |_| .__/ \\__|"
  , "                                       |_|        "
  , ""
  , ":? shows help"
  , ""
  , "Expressions are terminated using Ctrl+D"
  ]

-- |
-- The quit message.
--
quitMessage :: String
quitMessage = "See ya!"

-- Haskeline completions

-- |
-- Loads module, function, and file completions.
--
completion :: [P.Module] -> CompletionFunc IO
completion ms = completeWord Nothing " \t\n\r" findCompletions
  where
  findCompletions :: String -> IO [Completion]
  findCompletions str = do
    files <- listFiles str
    let matches = filter (isPrefixOf str) names
    return $ sortBy sorter $ map simpleCompletion matches ++ files
  getDeclName :: P.Declaration -> Maybe P.Ident
  getDeclName (P.ValueDeclaration ident _ _ _) = Just ident
  getDeclName _ = Nothing
  names :: [String]
  names = nub [ show qual
              | P.Module moduleName ds <- ms
              , ident <- mapMaybe getDeclName ds
              , qual <- [ P.Qualified Nothing ident
                        , P.Qualified (Just moduleName) ident]
              ]
  sorter :: Completion -> Completion -> Ordering
  sorter (Completion _ d1 _) (Completion _ d2 _) = compare d1 d2

-- Compilation

-- | Compilation options.
--
options :: P.Options
options = P.Options True False True (Just "Main") True "PS" []

-- |
-- Makes a volatile module to execute the current expression.
--
createTemporaryModule :: Bool -> [P.ModuleName] -> [P.Value -> P.Value] -> P.Value -> P.Module
createTemporaryModule exec imports lets value =
  let
    moduleName = P.ModuleName [P.ProperName "Main"]
    importDecl m = P.ImportDeclaration m Nothing
    traceModule = P.ModuleName [P.ProperName "Trace"]
    trace = P.Var (P.Qualified (Just traceModule) (P.Ident "print"))
    value' = foldr ($) value lets
    itDecl = P.ValueDeclaration (P.Ident "it") [] Nothing value'
    mainDecl = P.ValueDeclaration (P.Ident "main") [] Nothing (P.App trace (P.Var (P.Qualified Nothing (P.Ident "it"))))
  in
    P.Module moduleName $ map importDecl imports ++ if exec then [itDecl, mainDecl] else [itDecl]

-- |
-- Takes a value declaration and evaluates it with the current state.
--
handleDeclaration :: P.Value -> PSCI -> InputT IO ()
handleDeclaration value (PSCI imports loadedModules lets) = do
  let m = createTemporaryModule True imports lets value
  case P.compile options (loadedModules ++ [m]) of
    Left err -> outputStrLn err
    Right (js, _, _) -> do
      process <- lift findNodeProcess
      result <- lift $ traverse (\node -> readProcessWithExitCode node [] js) process
      case result of
        Just (ExitSuccess,   out, _)   -> outputStrLn out
        Just (ExitFailure _, _,   err) -> outputStrLn err
        Nothing                        -> outputStrLn "Couldn't find node.js"

-- |
-- Takes a value and prints its type
--
handleTypeOf :: P.Value -> PSCI -> InputT IO ()
handleTypeOf value (PSCI imports loadedModules lets) = do
  let m = createTemporaryModule False imports lets value
  case P.compile options { P.optionsMain = Nothing } (loadedModules ++ [m]) of
    Left err -> outputStrLn err
    Right (_, _, env') ->
      case M.lookup (P.ModuleName [P.ProperName "Main"], P.Ident "it") (P.names env') of
        Just (ty, _) -> outputStrLn . P.prettyPrintType $ ty
        Nothing -> outputStrLn "Could not find type"

-- Commands

-- |
-- Parses the input and returns either a Metacommand or an expression.
--
getCommand :: InputT IO Command
getCommand = do
  firstLine <- getInputLine "> "
  case firstLine of
    Nothing   -> return Empty
    Just line -> case parseCommands line of
      Left err -> return $ Unknown err
      Right c  -> case c of
        Expression expr -> Expression <$> go [expr]
        _               -> lift $ return c
  where
    go :: [String] -> InputT IO String
    go ls = maybe (return . unlines $ reverse ls) (go . (:ls)) =<< getInputLine "  "

-- |
-- Performs an action for each meta-command given, and also for expressions..
--
handleCommand :: Command -> StateT PSCI (InputT IO) ()
handleCommand Empty = return ()
handleCommand (Expression ls) =
  case psciParser (choice [Left <$> psciLet, Right <$> psciExpression]) ls of
    Left  err          -> inputTToState $ outputStrLn (show err)
    Right (Left l)     -> modify (updateLets l)
    Right (Right decl) -> get >>= inputTToState . handleDeclaration decl
handleCommand Help = inputTToState $ outputStrLn helpMessage
handleCommand (Import moduleName) = modify (updateImports moduleName)
handleCommand (LoadFile filePath) = do
  absPath <- ioToState $ expandTilde filePath
  exists <- ioToState $ doesFileExist absPath
  if exists then
    either outputTStrLn (modify . updateModules) =<< ioToState (loadModule absPath)
  else
    outputTStrLn $ "Couldn't locate: " ++ filePath
handleCommand Reload = do
  (Right prelude) <- ioToState $ loadModule =<< getPreludeFilename
  put (PSCI defaultImports prelude [])
handleCommand (TypeOf expr) =
  case parseExpression expr of
    Left err    -> inputTToState $ outputStrLn (show err)
    Right expr' -> get >>= inputTToState . handleTypeOf expr'
handleCommand _ = outputTStrLn "Unknown command"

-- Command helpers

-- |
-- Lifts the output call to the StateT.
--
outputTStrLn :: String -> StateT PSCI (InputT IO) ()
outputTStrLn = inputTToState . outputStrLn

-- |
-- The corresponding @print@ version for the StateT.
--
outprintT :: Show a => a -> StateT PSCI (InputT IO) ()
outprintT = outputTStrLn . show

-- |
-- The PSCI main loop.
--
main :: IO ()
main = do
  preludeFilename <- getPreludeFilename
  (Right prelude) <- loadModule preludeFilename
  historyFilename <- getHistoryFilename
  let settings = defaultSettings {historyFile = Just historyFilename}
  runInputT (setComplete (completion prelude) settings) $ do
    outputStrLn prologueMessage
    evalStateT go (PSCI defaultImports prelude [])
  where
    go :: StateT PSCI (InputT IO) ()
    go = do
      c <- inputTToState getCommand
      case c of
        Quit -> outputTStrLn quitMessage
        _    -> handleCommand c >> go<|MERGE_RESOLUTION|>--- conflicted
+++ resolved
@@ -72,13 +72,8 @@
 -- |
 -- Updates the state to have more imported modules.
 --
-<<<<<<< HEAD
-updateImports :: P.ProperName -> PSCI -> PSCI
-updateImports name (PSCI i m b) = PSCI (i ++ [name]) m b
-=======
-updateImports :: String -> PSCI -> PSCI
-updateImports name (PSCI i m b) = PSCI (P.moduleNameFromString name : i) m b
->>>>>>> e1931d65
+updateImports :: P.ModuleName -> PSCI -> PSCI
+updateImports name (PSCI i m b) = PSCI (name : i) m b
 
 -- |
 -- Updates the state to have more loaded files.
